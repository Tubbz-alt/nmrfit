import numpy as np
import scipy as sp
import scipy.optimize
import nmrglue as ng
import matplotlib.pyplot as plt

from package import proc_autophase
from package import equations
from package import containers


class FitUtility:
    """
    Interface used to perform a fit of the data.

    Attributes
    ----------
<<<<<<< HEAD
    data : instance of Data class
        Container for ndarrays relevant to the fitting process (w, u, v, V, I) of the data.
    result : instance of Result class
        Container for ndarrays (w, u, v, V, I) of the fit result.
    x0 : list of floats
        Initial conditions for the minimizer.
    method: string
        Determines optimization algorithm to be used for minimization.  Default is "Powell".
    bounds : list of 2-tuples
        Min, max bounds for each parameter in x0.
    options : dict
        Additional options for the minimizer.
    weights : ndarray
        Array giving frequency-dependent weighting of error.
    

    '''
=======
    result
    data
    x0
    method
    bounds
    options
    weights
    """
>>>>>>> 0d0c59c4

    def __init__(self, data, x0, method='Powell', bounds=None, options=None):
        """
        FitUtility constructor.

        Parameters
        ----------
        data : instance of Data class
            Container for ndarrays relevant to the fitting process (w, u, v, V, I) of the data.
        x0 : list of floats
            Initial conditions for the minimizer.
        method: string, optional
            Determines optimization algorithm to be used for minimization.  Default is "Powell".
        bounds : list of 2-tuples
            Min, max bounds for each parameter in x0.
        options: dict, optional
            Used to pass additional options to the minimizer.

        """
        self.result = containers.Result()
        self.data = data

        # initial condition vector
        self.x0 = x0

        # method used in the minimization step
        self.method = method

        # bounds
        self.bounds = bounds

        # any additional options for the minimization step
        self.options = options

        # call to the fit method
        self.fit()

    def fit(self):
        """
        Fit a number of Voigt functions to the input data by objective function minimization.  By default, only the real
        component of the data is used when performing the fit.  The imaginary data can be used, but at a severe performance
        penalty (often with little to no gains in goodness of fit).

        """
        self.weights = self.compute_weights()

        # call to the minimization function
        result = sp.optimize.minimize(equations.objective, self.x0, args=(self.data.w, self.data.u, self.data.v, self.x0, self.weights, self.data.roibounds),
                                      method=self.method, bounds=self.bounds, options=self.options)

        # store the fit parameters and error in the result object
        self.result.params = result.x
        self.result.error = result.fun

    def compute_weights(self, expon=0.5):
        """
        Given sequence ((LHB[0],RHB[0]),...,(LHB[n-1],RHB[n-1])) of bounds and V_data
        weights, we obtain maximums of |V_data| for each ROI (region of interest) and
        then choose weight 1 for largest-max-region and all non-ROI regions, whereas
        we choose weight (largest/max[I])^expon for all non-max ROI regions.

        Parameters
        ----------
        roibounds : 

        Returns
        -------
        weights : ndarray

        """
        lIdx = np.zeros(len(self.data.peaks), dtype=np.int)
        rIdx = np.zeros(len(self.data.peaks), dtype=np.int)
        maxabs = np.zeros(len(self.data.peaks))

        for i, p in enumerate(self.data.peaks):
            lIdx[i] = np.argmin(np.abs(self.data.w - p.bounds[0]))
            rIdx[i] = np.argmin(np.abs(self.data.w - p.bounds[1]))
            if lIdx[i] > rIdx[i]:
                temp = lIdx[i]
                lIdx[i] = rIdx[i]
                rIdx[i] = temp

            maxabs[i] = np.abs(p.height)

        biggest = np.amax(maxabs)

        defaultweight = 0.1
        weights = np.ones(len(self.data.w)) * defaultweight

        for i in range(len(self.data.peaks)):
            weights[lIdx[i]:rIdx[i] + 1] = np.power(biggest / maxabs[i], expon)

        weights = equations.laplace1d(weights)
        return weights

    def generate_result(self, scale=10):
        """
        Uses the output of the fit method to generate results.

        Parameters
        ----------
        scale : float, optional
            Upsample the resolution by this factor when calculating the fits.

        Returns
        -------
        result : instance of Result class
            Container for ndarrays relevant to the fitting process (w, u, v, V, I) of the fit.
        """

        if scale == 1.0:
            # just use w vector as is
            w = self.data.w
        else:
            # upsample the w vector for plotting
            w = np.linspace(self.data.w.min(), self.data.w.max(), int(scale * self.data.w.shape[0]))

        # initialize arrays for the fit of V and I
        V_fit = np.zeros_like(w)
        I_fit = np.zeros_like(w)

        # extract global params from result object
        theta, r, yOff = self.result.params[:3]
        res = self.result.params[3:]

        # transform u and v to get V and I for the data
        V_data = self.data.u * np.cos(theta) - self.data.v * np.sin(theta)
        I_data = self.data.u * np.sin(theta) + self.data.v * np.cos(theta)

        # iteratively add the contribution of each peak to the fits for V and I
        for i in range(0, len(res), 3):
            width = res[i]
            loc = res[i + 1]
            a = res[i + 2]

            V_fit = V_fit + equations.voigt(w, r, yOff, width, loc, a)
            I_fit = I_fit + equations.kk_relation_vectorized(w, r, yOff, width, loc, a)

        # transform the fits for V and I to get fits for u and v
        u_fit = V_fit * np.cos(theta) + I_fit * np.sin(theta)
        v_fit = -V_fit * np.sin(theta) + I_fit * np.cos(theta)

        # populate the result object
        self.result.u = u_fit
        self.result.v = v_fit
        self.result.V = V_fit
        self.result.I = I_fit
        self.result.w = w

        # update the data object
        self.data.V = V_data
        self.data.I = I_data

        # calculate area fraction
        self.result.area_fraction = self.calculate_area_fraction()

        return self.result

    def calculate_area_fraction(self):
        """
        Calculates the relative fraction of the satellite peaks to the total peak area from the fit.

        Returns
        -------
        area_fraction : float
            Area fraction of satellite peaks.

        """
        areas = np.array([self.result.params[i] for i in range(5, len(self.result.params), 3)])
        m = np.mean(areas)
        peaks = areas[areas >= m].sum()
        sats = areas[areas < m].sum()

        area_fraction = (sats / (peaks + sats))

        return area_fraction

    def summary_plot(self):
        """
        Generates a summary plot of the calculated fit alongside the input data.

        """

        peaks, satellites = self.data.peaks.split()

        peakBounds = []
        for p in peaks:
            low, high = p.bounds
            peakBounds.append(low)
            peakBounds.append(high)

        peakRange = [min(peakBounds), max(peakBounds)]

        set1Bounds = []
        set2Bounds = []
        for s in satellites:
            low, high = s.bounds
            if high < peakRange[0]:
                set1Bounds.append(low)
                set1Bounds.append(high)
            else:
                set2Bounds.append(low)
                set2Bounds.append(high)

        set1Range = [min(set1Bounds), max(set1Bounds)]
        set2Range = [min(set2Bounds), max(set2Bounds)]

        # set up figures
        # real
        fig_re = plt.figure(1)
        ax1_re = plt.subplot(211)
        ax2_re = plt.subplot(234)
        ax3_re = plt.subplot(235)
        ax4_re = plt.subplot(236)

        # plot everything
        ax1_re.plot(self.data.w, self.data.V)
        ax1_re.plot(self.result.w, self.result.V)
        ax1_re.autoscale_view()

        # plot left sats
        ax2_re.plot(self.data.w, self.data.V)
        ax2_re.plot(self.result.w, self.result.V)
        ax2_re.autoscale_view()
        ax2_re.set_xlim(set1Range)

        # plot main peaks
        ax3_re.plot(self.data.w, self.data.V)
        ax3_re.plot(self.result.w, self.result.V)
        ax3_re.autoscale_view()
        ax3_re.set_xlim(peakRange)

        # plot right satellites
        ax4_re.plot(self.data.w, self.data.V)
        ax4_re.plot(self.result.w, self.result.V)
        ax4_re.autoscale_view()
        ax4_re.set_xlim(set2Range)

        # imag
        fig_im = plt.figure(2)
        ax1_im = plt.subplot(211)
        ax2_im = plt.subplot(234)
        ax3_im = plt.subplot(235)
        ax4_im = plt.subplot(236)

        # plot everything
        ax1_im.plot(self.data.w, self.data.I)
        ax1_im.plot(self.result.w, self.result.I)
        ax1_im.autoscale_view(tight=True)

        # plot left sats
        ax2_im.plot(self.data.w, self.data.I)
        ax2_im.plot(self.result.w, self.result.I)
        ax2_im.autoscale_view(tight=True)
        ax2_im.set_xlim(set1Range)

        # plot main peaks
        ax3_im.plot(self.data.w, self.data.I)
        ax3_im.plot(self.result.w, self.result.I)
        ax3_im.autoscale_view(tight=True)
        ax3_im.set_xlim(peakRange)

        # plot right satellites
        ax4_im.plot(self.data.w, self.data.I)
        ax4_im.plot(self.result.w, self.result.I)
        ax4_im.autoscale_view(tight=True)
        ax4_im.set_xlim(set2Range)

        # display
        plt.tight_layout()
        plt.show()

    def print_summary(self):
        """
        Generates and prints a summary of the fitting process.

        """
        x0 = np.array(self.x0).reshape((-1, 3))
        x0_globals = x0[0, :]
        x0 = x0[1:, :]
        res = np.array(self.result.params).reshape((-1, 3))
        res_globals = res[0, :]
        res = res[1:, :]

        idx = x0[:, 1].argsort()[::-1]
        x0 = x0[idx]
        res = res[idx]

        # print summary
        print()
        print('SEED PARAMETER VALUES:')
        print('----------------------')
        print('Global parameters')
        print(x0_globals)
        print('Peak parameters')
        for i in range(x0.shape[0]):
            print(x0[i, :])

        print()
        print('CONVERGED PARAMETER VALUES:')
        print('---------------------------')
        print('Global parameters')
        print(res_globals)
        print('Peak parameters')
        for i in range(res.shape[0]):
            print(res[i, :])

        print("Error:  ", self.result.error)
        print("Area fraction:  ", self.result.area_fraction)

    def summary(self, plot=True):
        """
        Convenience function to print a summary as well as display summary plots.

        Parameters
        ----------
        plot : bool, optional
            Signals whether a plot of the resulting fit will be generated.

        """
        self.print_summary()
        if plot is True:
            self.summary_plot()


def varian_process(fidfile, procfile):
    """
    Parameters
    ----------
    fidfile : string
        Path to the fid file.
    procfile : string
        Path to the procpar file.

    Returns
    -------
    result : instance of Data class
        Container for ndarrays relevant to the fitting process (w, u, v, V, I) of the data.
    """

    dic, data = ng.varian.read_fid(fidfile)
    procs = ng.varian.read_procpar(procfile)

    offset = [float(i) for i in procs['tof']['values']][0]
    magfreq = [float(i) for i in procs['sfrq']['values']][0]
    rangeHz = [float(i) for i in procs['sw']['values']][0]

    rangeppm = rangeHz / magfreq
    offsetppm = offset / magfreq

    w = np.linspace(rangeppm - offsetppm, -offsetppm, data.size)

    data = ng.proc_base.fft(data)               # Fourier transform
    data = data / np.max(data)

    # phase correct then manually offset for testing
    p0, p1 = proc_autophase.approximate_phase(data, 'acme')  # auto phase correct

    u = data[0, :].real
    v = data[0, :].imag

    result = containers.Data(w[::-1], u[::-1], v[::-1], p0)
    return result
<|MERGE_RESOLUTION|>--- conflicted
+++ resolved
@@ -1,408 +1,397 @@
-import numpy as np
-import scipy as sp
-import scipy.optimize
-import nmrglue as ng
-import matplotlib.pyplot as plt
-
-from package import proc_autophase
-from package import equations
-from package import containers
-
-
-class FitUtility:
-    """
-    Interface used to perform a fit of the data.
-
-    Attributes
-    ----------
-<<<<<<< HEAD
-    data : instance of Data class
-        Container for ndarrays relevant to the fitting process (w, u, v, V, I) of the data.
-    result : instance of Result class
-        Container for ndarrays (w, u, v, V, I) of the fit result.
-    x0 : list of floats
-        Initial conditions for the minimizer.
-    method: string
-        Determines optimization algorithm to be used for minimization.  Default is "Powell".
-    bounds : list of 2-tuples
-        Min, max bounds for each parameter in x0.
-    options : dict
-        Additional options for the minimizer.
-    weights : ndarray
-        Array giving frequency-dependent weighting of error.
-    
-
-    '''
-=======
-    result
-    data
-    x0
-    method
-    bounds
-    options
-    weights
-    """
->>>>>>> 0d0c59c4
-
-    def __init__(self, data, x0, method='Powell', bounds=None, options=None):
-        """
-        FitUtility constructor.
-
-        Parameters
-        ----------
-        data : instance of Data class
-            Container for ndarrays relevant to the fitting process (w, u, v, V, I) of the data.
-        x0 : list of floats
-            Initial conditions for the minimizer.
-        method: string, optional
-            Determines optimization algorithm to be used for minimization.  Default is "Powell".
-        bounds : list of 2-tuples
-            Min, max bounds for each parameter in x0.
-        options: dict, optional
-            Used to pass additional options to the minimizer.
-
-        """
-        self.result = containers.Result()
-        self.data = data
-
-        # initial condition vector
-        self.x0 = x0
-
-        # method used in the minimization step
-        self.method = method
-
-        # bounds
-        self.bounds = bounds
-
-        # any additional options for the minimization step
-        self.options = options
-
-        # call to the fit method
-        self.fit()
-
-    def fit(self):
-        """
-        Fit a number of Voigt functions to the input data by objective function minimization.  By default, only the real
-        component of the data is used when performing the fit.  The imaginary data can be used, but at a severe performance
-        penalty (often with little to no gains in goodness of fit).
-
-        """
-        self.weights = self.compute_weights()
-
-        # call to the minimization function
-        result = sp.optimize.minimize(equations.objective, self.x0, args=(self.data.w, self.data.u, self.data.v, self.x0, self.weights, self.data.roibounds),
-                                      method=self.method, bounds=self.bounds, options=self.options)
-
-        # store the fit parameters and error in the result object
-        self.result.params = result.x
-        self.result.error = result.fun
-
-    def compute_weights(self, expon=0.5):
-        """
-        Given sequence ((LHB[0],RHB[0]),...,(LHB[n-1],RHB[n-1])) of bounds and V_data
-        weights, we obtain maximums of |V_data| for each ROI (region of interest) and
-        then choose weight 1 for largest-max-region and all non-ROI regions, whereas
-        we choose weight (largest/max[I])^expon for all non-max ROI regions.
-
-        Parameters
-        ----------
-        roibounds : 
-
-        Returns
-        -------
-        weights : ndarray
-
-        """
-        lIdx = np.zeros(len(self.data.peaks), dtype=np.int)
-        rIdx = np.zeros(len(self.data.peaks), dtype=np.int)
-        maxabs = np.zeros(len(self.data.peaks))
-
-        for i, p in enumerate(self.data.peaks):
-            lIdx[i] = np.argmin(np.abs(self.data.w - p.bounds[0]))
-            rIdx[i] = np.argmin(np.abs(self.data.w - p.bounds[1]))
-            if lIdx[i] > rIdx[i]:
-                temp = lIdx[i]
-                lIdx[i] = rIdx[i]
-                rIdx[i] = temp
-
-            maxabs[i] = np.abs(p.height)
-
-        biggest = np.amax(maxabs)
-
-        defaultweight = 0.1
-        weights = np.ones(len(self.data.w)) * defaultweight
-
-        for i in range(len(self.data.peaks)):
-            weights[lIdx[i]:rIdx[i] + 1] = np.power(biggest / maxabs[i], expon)
-
-        weights = equations.laplace1d(weights)
-        return weights
-
-    def generate_result(self, scale=10):
-        """
-        Uses the output of the fit method to generate results.
-
-        Parameters
-        ----------
-        scale : float, optional
-            Upsample the resolution by this factor when calculating the fits.
-
-        Returns
-        -------
-        result : instance of Result class
-            Container for ndarrays relevant to the fitting process (w, u, v, V, I) of the fit.
-        """
-
-        if scale == 1.0:
-            # just use w vector as is
-            w = self.data.w
-        else:
-            # upsample the w vector for plotting
-            w = np.linspace(self.data.w.min(), self.data.w.max(), int(scale * self.data.w.shape[0]))
-
-        # initialize arrays for the fit of V and I
-        V_fit = np.zeros_like(w)
-        I_fit = np.zeros_like(w)
-
-        # extract global params from result object
-        theta, r, yOff = self.result.params[:3]
-        res = self.result.params[3:]
-
-        # transform u and v to get V and I for the data
-        V_data = self.data.u * np.cos(theta) - self.data.v * np.sin(theta)
-        I_data = self.data.u * np.sin(theta) + self.data.v * np.cos(theta)
-
-        # iteratively add the contribution of each peak to the fits for V and I
-        for i in range(0, len(res), 3):
-            width = res[i]
-            loc = res[i + 1]
-            a = res[i + 2]
-
-            V_fit = V_fit + equations.voigt(w, r, yOff, width, loc, a)
-            I_fit = I_fit + equations.kk_relation_vectorized(w, r, yOff, width, loc, a)
-
-        # transform the fits for V and I to get fits for u and v
-        u_fit = V_fit * np.cos(theta) + I_fit * np.sin(theta)
-        v_fit = -V_fit * np.sin(theta) + I_fit * np.cos(theta)
-
-        # populate the result object
-        self.result.u = u_fit
-        self.result.v = v_fit
-        self.result.V = V_fit
-        self.result.I = I_fit
-        self.result.w = w
-
-        # update the data object
-        self.data.V = V_data
-        self.data.I = I_data
-
-        # calculate area fraction
-        self.result.area_fraction = self.calculate_area_fraction()
-
-        return self.result
-
-    def calculate_area_fraction(self):
-        """
-        Calculates the relative fraction of the satellite peaks to the total peak area from the fit.
-
-        Returns
-        -------
-        area_fraction : float
-            Area fraction of satellite peaks.
-
-        """
-        areas = np.array([self.result.params[i] for i in range(5, len(self.result.params), 3)])
-        m = np.mean(areas)
-        peaks = areas[areas >= m].sum()
-        sats = areas[areas < m].sum()
-
-        area_fraction = (sats / (peaks + sats))
-
-        return area_fraction
-
-    def summary_plot(self):
-        """
-        Generates a summary plot of the calculated fit alongside the input data.
-
-        """
-
-        peaks, satellites = self.data.peaks.split()
-
-        peakBounds = []
-        for p in peaks:
-            low, high = p.bounds
-            peakBounds.append(low)
-            peakBounds.append(high)
-
-        peakRange = [min(peakBounds), max(peakBounds)]
-
-        set1Bounds = []
-        set2Bounds = []
-        for s in satellites:
-            low, high = s.bounds
-            if high < peakRange[0]:
-                set1Bounds.append(low)
-                set1Bounds.append(high)
-            else:
-                set2Bounds.append(low)
-                set2Bounds.append(high)
-
-        set1Range = [min(set1Bounds), max(set1Bounds)]
-        set2Range = [min(set2Bounds), max(set2Bounds)]
-
-        # set up figures
-        # real
-        fig_re = plt.figure(1)
-        ax1_re = plt.subplot(211)
-        ax2_re = plt.subplot(234)
-        ax3_re = plt.subplot(235)
-        ax4_re = plt.subplot(236)
-
-        # plot everything
-        ax1_re.plot(self.data.w, self.data.V)
-        ax1_re.plot(self.result.w, self.result.V)
-        ax1_re.autoscale_view()
-
-        # plot left sats
-        ax2_re.plot(self.data.w, self.data.V)
-        ax2_re.plot(self.result.w, self.result.V)
-        ax2_re.autoscale_view()
-        ax2_re.set_xlim(set1Range)
-
-        # plot main peaks
-        ax3_re.plot(self.data.w, self.data.V)
-        ax3_re.plot(self.result.w, self.result.V)
-        ax3_re.autoscale_view()
-        ax3_re.set_xlim(peakRange)
-
-        # plot right satellites
-        ax4_re.plot(self.data.w, self.data.V)
-        ax4_re.plot(self.result.w, self.result.V)
-        ax4_re.autoscale_view()
-        ax4_re.set_xlim(set2Range)
-
-        # imag
-        fig_im = plt.figure(2)
-        ax1_im = plt.subplot(211)
-        ax2_im = plt.subplot(234)
-        ax3_im = plt.subplot(235)
-        ax4_im = plt.subplot(236)
-
-        # plot everything
-        ax1_im.plot(self.data.w, self.data.I)
-        ax1_im.plot(self.result.w, self.result.I)
-        ax1_im.autoscale_view(tight=True)
-
-        # plot left sats
-        ax2_im.plot(self.data.w, self.data.I)
-        ax2_im.plot(self.result.w, self.result.I)
-        ax2_im.autoscale_view(tight=True)
-        ax2_im.set_xlim(set1Range)
-
-        # plot main peaks
-        ax3_im.plot(self.data.w, self.data.I)
-        ax3_im.plot(self.result.w, self.result.I)
-        ax3_im.autoscale_view(tight=True)
-        ax3_im.set_xlim(peakRange)
-
-        # plot right satellites
-        ax4_im.plot(self.data.w, self.data.I)
-        ax4_im.plot(self.result.w, self.result.I)
-        ax4_im.autoscale_view(tight=True)
-        ax4_im.set_xlim(set2Range)
-
-        # display
-        plt.tight_layout()
-        plt.show()
-
-    def print_summary(self):
-        """
-        Generates and prints a summary of the fitting process.
-
-        """
-        x0 = np.array(self.x0).reshape((-1, 3))
-        x0_globals = x0[0, :]
-        x0 = x0[1:, :]
-        res = np.array(self.result.params).reshape((-1, 3))
-        res_globals = res[0, :]
-        res = res[1:, :]
-
-        idx = x0[:, 1].argsort()[::-1]
-        x0 = x0[idx]
-        res = res[idx]
-
-        # print summary
-        print()
-        print('SEED PARAMETER VALUES:')
-        print('----------------------')
-        print('Global parameters')
-        print(x0_globals)
-        print('Peak parameters')
-        for i in range(x0.shape[0]):
-            print(x0[i, :])
-
-        print()
-        print('CONVERGED PARAMETER VALUES:')
-        print('---------------------------')
-        print('Global parameters')
-        print(res_globals)
-        print('Peak parameters')
-        for i in range(res.shape[0]):
-            print(res[i, :])
-
-        print("Error:  ", self.result.error)
-        print("Area fraction:  ", self.result.area_fraction)
-
-    def summary(self, plot=True):
-        """
-        Convenience function to print a summary as well as display summary plots.
-
-        Parameters
-        ----------
-        plot : bool, optional
-            Signals whether a plot of the resulting fit will be generated.
-
-        """
-        self.print_summary()
-        if plot is True:
-            self.summary_plot()
-
-
-def varian_process(fidfile, procfile):
-    """
-    Parameters
-    ----------
-    fidfile : string
-        Path to the fid file.
-    procfile : string
-        Path to the procpar file.
-
-    Returns
-    -------
-    result : instance of Data class
-        Container for ndarrays relevant to the fitting process (w, u, v, V, I) of the data.
-    """
-
-    dic, data = ng.varian.read_fid(fidfile)
-    procs = ng.varian.read_procpar(procfile)
-
-    offset = [float(i) for i in procs['tof']['values']][0]
-    magfreq = [float(i) for i in procs['sfrq']['values']][0]
-    rangeHz = [float(i) for i in procs['sw']['values']][0]
-
-    rangeppm = rangeHz / magfreq
-    offsetppm = offset / magfreq
-
-    w = np.linspace(rangeppm - offsetppm, -offsetppm, data.size)
-
-    data = ng.proc_base.fft(data)               # Fourier transform
-    data = data / np.max(data)
-
-    # phase correct then manually offset for testing
-    p0, p1 = proc_autophase.approximate_phase(data, 'acme')  # auto phase correct
-
-    u = data[0, :].real
-    v = data[0, :].imag
-
-    result = containers.Data(w[::-1], u[::-1], v[::-1], p0)
-    return result
+import numpy as np
+import scipy as sp
+import scipy.optimize
+import nmrglue as ng
+import matplotlib.pyplot as plt
+
+from package import proc_autophase
+from package import equations
+from package import containers
+
+
+class FitUtility:
+    """
+    Interface used to perform a fit of the data.
+
+    Attributes
+    ----------
+    data : instance of Data class
+        Container for ndarrays relevant to the fitting process (w, u, v, V, I) of the data.
+    result : instance of Result class
+        Container for ndarrays (w, u, v, V, I) of the fit result.
+    x0 : list of floats
+        Initial conditions for the minimizer.
+    method: string
+        Determines optimization algorithm to be used for minimization.  Default is "Powell".
+    bounds : list of 2-tuples
+        Min, max bounds for each parameter in x0.
+    options : dict
+        Additional options for the minimizer.
+    weights : ndarray
+        Array giving frequency-dependent weighting of error.
+
+    """
+
+    def __init__(self, data, x0, method='Powell', bounds=None, options=None):
+        """
+        FitUtility constructor.
+
+        Parameters
+        ----------
+        data : instance of Data class
+            Container for ndarrays relevant to the fitting process (w, u, v, V, I) of the data.
+        x0 : list of floats
+            Initial conditions for the minimizer.
+        method: string, optional
+            Determines optimization algorithm to be used for minimization.  Default is "Powell".
+        bounds : list of 2-tuples
+            Min, max bounds for each parameter in x0.
+        options: dict, optional
+            Used to pass additional options to the minimizer.
+
+        """
+        self.result = containers.Result()
+        self.data = data
+
+        # initial condition vector
+        self.x0 = x0
+
+        # method used in the minimization step
+        self.method = method
+
+        # bounds
+        self.bounds = bounds
+
+        # any additional options for the minimization step
+        self.options = options
+
+        # call to the fit method
+        self.fit()
+
+    def fit(self):
+        """
+        Fit a number of Voigt functions to the input data by objective function minimization.  By default, only the real
+        component of the data is used when performing the fit.  The imaginary data can be used, but at a severe performance
+        penalty (often with little to no gains in goodness of fit).
+
+        """
+        self.weights = self.compute_weights()
+
+        # call to the minimization function
+        result = sp.optimize.minimize(equations.objective, self.x0, args=(self.data.w, self.data.u, self.data.v, self.x0, self.weights, self.data.roibounds),
+                                      method=self.method, bounds=self.bounds, options=self.options)
+
+        # store the fit parameters and error in the result object
+        self.result.params = result.x
+        self.result.error = result.fun
+
+    def compute_weights(self, expon=0.5):
+        """
+        Given sequence ((LHB[0],RHB[0]),...,(LHB[n-1],RHB[n-1])) of bounds and V_data
+        weights, we obtain maximums of |V_data| for each ROI (region of interest) and
+        then choose weight 1 for largest-max-region and all non-ROI regions, whereas
+        we choose weight (largest/max[I])^expon for all non-max ROI regions.
+
+        Parameters
+        ----------
+        expon : 
+
+        Returns
+        -------
+        weights : ndarray
+
+        """
+        lIdx = np.zeros(len(self.data.peaks), dtype=np.int)
+        rIdx = np.zeros(len(self.data.peaks), dtype=np.int)
+        maxabs = np.zeros(len(self.data.peaks))
+
+        for i, p in enumerate(self.data.peaks):
+            lIdx[i] = np.argmin(np.abs(self.data.w - p.bounds[0]))
+            rIdx[i] = np.argmin(np.abs(self.data.w - p.bounds[1]))
+            if lIdx[i] > rIdx[i]:
+                temp = lIdx[i]
+                lIdx[i] = rIdx[i]
+                rIdx[i] = temp
+
+            maxabs[i] = np.abs(p.height)
+
+        biggest = np.amax(maxabs)
+
+        defaultweight = 0.1
+        weights = np.ones(len(self.data.w)) * defaultweight
+
+        for i in range(len(self.data.peaks)):
+            weights[lIdx[i]:rIdx[i] + 1] = np.power(biggest / maxabs[i], expon)
+
+        weights = equations.laplace1d(weights)
+        return weights
+
+    def generate_result(self, scale=10):
+        """
+        Uses the output of the fit method to generate results.
+
+        Parameters
+        ----------
+        scale : float, optional
+            Upsample the resolution by this factor when calculating the fits.
+
+        Returns
+        -------
+        result : instance of Result class
+            Container for ndarrays (w, u, v, V, I) of the fit result.
+
+        """
+
+        if scale == 1.0:
+            # just use w vector as is
+            w = self.data.w
+        else:
+            # upsample the w vector for plotting
+            w = np.linspace(self.data.w.min(), self.data.w.max(), int(scale * self.data.w.shape[0]))
+
+        # initialize arrays for the fit of V and I
+        V_fit = np.zeros_like(w)
+        I_fit = np.zeros_like(w)
+
+        # extract global params from result object
+        theta, r, yOff = self.result.params[:3]
+        res = self.result.params[3:]
+
+        # transform u and v to get V and I for the data
+        V_data = self.data.u * np.cos(theta) - self.data.v * np.sin(theta)
+        I_data = self.data.u * np.sin(theta) + self.data.v * np.cos(theta)
+
+        # iteratively add the contribution of each peak to the fits for V and I
+        for i in range(0, len(res), 3):
+            width = res[i]
+            loc = res[i + 1]
+            a = res[i + 2]
+
+            V_fit = V_fit + equations.voigt(w, r, yOff, width, loc, a)
+            I_fit = I_fit + equations.kk_relation_vectorized(w, r, yOff, width, loc, a)
+
+        # transform the fits for V and I to get fits for u and v
+        u_fit = V_fit * np.cos(theta) + I_fit * np.sin(theta)
+        v_fit = -V_fit * np.sin(theta) + I_fit * np.cos(theta)
+
+        # populate the result object
+        self.result.u = u_fit
+        self.result.v = v_fit
+        self.result.V = V_fit
+        self.result.I = I_fit
+        self.result.w = w
+
+        # update the data object
+        self.data.V = V_data
+        self.data.I = I_data
+
+        # calculate area fraction
+        self.result.area_fraction = self.calculate_area_fraction()
+
+        return self.result
+
+    def calculate_area_fraction(self):
+        """
+        Calculates the relative fraction of the satellite peaks to the total peak area from the fit.
+
+        Returns
+        -------
+        area_fraction : float
+            Area fraction of satellite peaks.
+
+        """
+        areas = np.array([self.result.params[i] for i in range(5, len(self.result.params), 3)])
+        m = np.mean(areas)
+        peaks = areas[areas >= m].sum()
+        sats = areas[areas < m].sum()
+
+        area_fraction = (sats / (peaks + sats))
+
+        return area_fraction
+
+    def summary_plot(self):
+        """
+        Generates a summary plot of the calculated fit alongside the input data.
+
+        """
+
+        peaks, satellites = self.data.peaks.split()
+
+        peakBounds = []
+        for p in peaks:
+            low, high = p.bounds
+            peakBounds.append(low)
+            peakBounds.append(high)
+
+        peakRange = [min(peakBounds), max(peakBounds)]
+
+        set1Bounds = []
+        set2Bounds = []
+        for s in satellites:
+            low, high = s.bounds
+            if high < peakRange[0]:
+                set1Bounds.append(low)
+                set1Bounds.append(high)
+            else:
+                set2Bounds.append(low)
+                set2Bounds.append(high)
+
+        set1Range = [min(set1Bounds), max(set1Bounds)]
+        set2Range = [min(set2Bounds), max(set2Bounds)]
+
+        # set up figures
+        # real
+        fig_re = plt.figure(1)
+        ax1_re = plt.subplot(211)
+        ax2_re = plt.subplot(234)
+        ax3_re = plt.subplot(235)
+        ax4_re = plt.subplot(236)
+
+        # plot everything
+        ax1_re.plot(self.data.w, self.data.V)
+        ax1_re.plot(self.result.w, self.result.V)
+        ax1_re.autoscale_view()
+
+        # plot left sats
+        ax2_re.plot(self.data.w, self.data.V)
+        ax2_re.plot(self.result.w, self.result.V)
+        ax2_re.autoscale_view()
+        ax2_re.set_xlim(set1Range)
+
+        # plot main peaks
+        ax3_re.plot(self.data.w, self.data.V)
+        ax3_re.plot(self.result.w, self.result.V)
+        ax3_re.autoscale_view()
+        ax3_re.set_xlim(peakRange)
+
+        # plot right satellites
+        ax4_re.plot(self.data.w, self.data.V)
+        ax4_re.plot(self.result.w, self.result.V)
+        ax4_re.autoscale_view()
+        ax4_re.set_xlim(set2Range)
+
+        # imag
+        fig_im = plt.figure(2)
+        ax1_im = plt.subplot(211)
+        ax2_im = plt.subplot(234)
+        ax3_im = plt.subplot(235)
+        ax4_im = plt.subplot(236)
+
+        # plot everything
+        ax1_im.plot(self.data.w, self.data.I)
+        ax1_im.plot(self.result.w, self.result.I)
+        ax1_im.autoscale_view(tight=True)
+
+        # plot left sats
+        ax2_im.plot(self.data.w, self.data.I)
+        ax2_im.plot(self.result.w, self.result.I)
+        ax2_im.autoscale_view(tight=True)
+        ax2_im.set_xlim(set1Range)
+
+        # plot main peaks
+        ax3_im.plot(self.data.w, self.data.I)
+        ax3_im.plot(self.result.w, self.result.I)
+        ax3_im.autoscale_view(tight=True)
+        ax3_im.set_xlim(peakRange)
+
+        # plot right satellites
+        ax4_im.plot(self.data.w, self.data.I)
+        ax4_im.plot(self.result.w, self.result.I)
+        ax4_im.autoscale_view(tight=True)
+        ax4_im.set_xlim(set2Range)
+
+        # display
+        plt.tight_layout()
+        plt.show()
+
+    def print_summary(self):
+        """
+        Generates and prints a summary of the fitting process.
+
+        """
+        x0 = np.array(self.x0).reshape((-1, 3))
+        x0_globals = x0[0, :]
+        x0 = x0[1:, :]
+        res = np.array(self.result.params).reshape((-1, 3))
+        res_globals = res[0, :]
+        res = res[1:, :]
+
+        idx = x0[:, 1].argsort()[::-1]
+        x0 = x0[idx]
+        res = res[idx]
+
+        # print summary
+        print()
+        print('SEED PARAMETER VALUES:')
+        print('----------------------')
+        print('Global parameters')
+        print(x0_globals)
+        print('Peak parameters')
+        for i in range(x0.shape[0]):
+            print(x0[i, :])
+
+        print()
+        print('CONVERGED PARAMETER VALUES:')
+        print('---------------------------')
+        print('Global parameters')
+        print(res_globals)
+        print('Peak parameters')
+        for i in range(res.shape[0]):
+            print(res[i, :])
+
+        print("Error:  ", self.result.error)
+        print("Area fraction:  ", self.result.area_fraction)
+
+    def summary(self, plot=True):
+        """
+        Convenience function to print a summary as well as display summary plots.
+
+        Parameters
+        ----------
+        plot : bool, optional
+            Signals whether a plot of the resulting fit will be generated.
+
+        """
+        self.print_summary()
+        if plot is True:
+            self.summary_plot()
+
+
+def varian_process(fidfile, procfile):
+    """
+    Parameters
+    ----------
+    fidfile : string
+        Path to the fid file.
+    procfile : string
+        Path to the procpar file.
+
+    Returns
+    -------
+    result : instance of Data class
+        Container for ndarrays relevant to the fitting process (w, u, v, V, I) of the data.
+    """
+
+    dic, data = ng.varian.read_fid(fidfile)
+    procs = ng.varian.read_procpar(procfile)
+
+    offset = [float(i) for i in procs['tof']['values']][0]
+    magfreq = [float(i) for i in procs['sfrq']['values']][0]
+    rangeHz = [float(i) for i in procs['sw']['values']][0]
+
+    rangeppm = rangeHz / magfreq
+    offsetppm = offset / magfreq
+
+    w = np.linspace(rangeppm - offsetppm, -offsetppm, data.size)
+
+    data = ng.proc_base.fft(data)               # Fourier transform
+    data = data / np.max(data)
+
+    # phase correct then manually offset for testing
+    p0, p1 = proc_autophase.approximate_phase(data, 'acme')  # auto phase correct
+
+    u = data[0, :].real
+    v = data[0, :].imag
+
+    result = containers.Data(w[::-1], u[::-1], v[::-1], p0)
+    return result